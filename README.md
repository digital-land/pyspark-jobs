--- conflicted
+++ resolved
@@ -1,4 +1,4 @@
-<<<<<<< HEAD
+pyspark-dev
 # PySpark Jobs for Digital Land
 
 A comprehensive PySpark data processing framework designed for Amazon EMR Serverless with Apache Airflow integration. This project provides scalable ETL pipelines for processing and transforming digital land data collections.
@@ -362,7 +362,6 @@
 ---
 
 **Built with ❤️ for Digital Land data processing**
-=======
-# pyspark-jobs
+pyspark-jobs
 repo for pyspark jobs. added code for issue table, fact-res, fact tables.
->>>>>>> 1be4fa65
+main